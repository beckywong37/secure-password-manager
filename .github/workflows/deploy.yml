--- conflicted
+++ resolved
@@ -92,30 +92,17 @@
           PY
           python manage.py migrate --noinput
 
-<<<<<<< HEAD
       - name: Install pnpm
         uses: pnpm/action-setup@v4
         with:
           version: 9
 
-=======
->>>>>>> abbfb3b7
       - name: Setup Node
         uses: actions/setup-node@v4
         with:
           node-version: 20
           cache: 'pnpm'
-<<<<<<< HEAD
           cache-dependency-path: 'frontend/web/pnpm-lock.yaml'
-
-      - name: Install frontend dependencies
-        working-directory: frontend/web
-        run: pnpm install
-
-      - name: Build frontend
-        working-directory: frontend/web
-        run: pnpm build
-=======
 
       - name: Install frontend deps
         working-directory: ./frontend/web
@@ -124,7 +111,6 @@
       - name: Build frontend
         working-directory: ./frontend/web
         run: pnpm run build
->>>>>>> abbfb3b7
 
       - name: Collect static
         run: python manage.py collectstatic --noinput
