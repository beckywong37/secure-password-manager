--- conflicted
+++ resolved
@@ -25,8 +25,5 @@
 
 .env
 
-<<<<<<< HEAD
-=======
 # Front-End
->>>>>>> 7d974917
 node_modules/