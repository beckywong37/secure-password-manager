--- conflicted
+++ resolved
@@ -22,18 +22,13 @@
 */
 
 // Imports React and styles
-<<<<<<< HEAD
-import { useState } from 'react';
+import { useState } from "react";
+import { useNavigate } from "react-router-dom";
 import {Button} from './Button';
 import {Input} from './Input';
 import {Spacer} from './Spacer';
-import styles from '../pages/Page.module.css';
-=======
-import { useState } from "react";
-import { useNavigate } from "react-router-dom";
 import styles from "../pages/Page.module.css";
 import { apiRequest } from "../utils/http/apiRequest";
->>>>>>> c6b80670
 
 interface RegistrationFormProps {
   // onSwitchToLogin is a function from parent that switches view to login form
@@ -46,8 +41,7 @@
   const [username, setUsername] = useState("");
   const [email, setEmail] = useState("");
   const [password, setPassword] = useState("");
-<<<<<<< HEAD
-  const [confirmPassword, setConfirmPassword] = useState("");
+  const [password2, setPassword2] = useState("");
   const [errors, setErrors] = useState<{
     username?: string;
     email?: string;
@@ -55,11 +49,7 @@
     confirmPassword?: string;
     general?: string;
   }>({});
-=======
-  const [password2, setPassword2] = useState("");
-  const [error, setError] = useState("");
   const navigate = useNavigate();
->>>>>>> c6b80670
 
   // Runs when user submits registration form
   async function submitRegistrationForm(e: React.FormEvent) {
@@ -67,34 +57,22 @@
     e.preventDefault();
     setErrors({});
 
-<<<<<<< HEAD
     const newErrors: typeof errors = {};
 
     // Check if all fields are filled out
     if (!username) newErrors.username = "Username is required";
     if (!email) newErrors.email = "Email is required";
     if (!password) newErrors.password = "Password is required";
-    if (!confirmPassword) newErrors.confirmPassword = "Please confirm your password";
+    if (!password2) newErrors.confirmPassword = "Please confirm your password";
 
     // Check if passwords match
-    if (password && confirmPassword && password !== confirmPassword) {
+    if (password && password2 && password !== password2) {
       newErrors.confirmPassword = "Passwords do not match";
     }
 
     // If there are any errors, set them and return
     if (Object.keys(newErrors).length > 0) {
       setErrors(newErrors);
-=======
-    // Check if passwords match, if not, set error message
-    if (password !== password2) {
-      setError("Passwords do not match");
-      return;
-    }
-
-    // Check if all fields are filled out, if not, set error message
-    if (!username || !email || !password || !password2) {
-      setError("All fields must be filled out");
->>>>>>> c6b80670
       return;
     }
 
@@ -122,7 +100,7 @@
         errorResponse = "A network or server error occurred";
       }
 
-      setError(errorResponse);
+      setErrors({ general: errorResponse });
       return;
 
     } finally {
@@ -143,7 +121,6 @@
         </Spacer>
       </div>
 
-<<<<<<< HEAD
       <form onSubmit={submitRegistrationForm} style={{ display: "flex", flexDirection: "column" }}>
         <Input
           label="Username *"
@@ -181,9 +158,9 @@
         <Input
           label="Confirm Password *"
           type="password"
-          value={confirmPassword}
+          value={password2}
           onChange={(e) => {
-            setConfirmPassword(e.target.value);
+            setPassword2(e.target.value);
             if (errors.confirmPassword) setErrors({ ...errors, confirmPassword: undefined });
           }}
           error={errors.confirmPassword}
@@ -204,63 +181,6 @@
             Register
           </Button>
         </Spacer>
-=======
-      <form onSubmit={submitRegistrationForm} style={{ display: "flex", flexDirection: "column", gap: 15 }} >
-        <div>
-          <label className={styles.inputLabel}>Username *</label>
-          <input
-            type="text"
-            value={username}
-            onChange={(e) => setUsername(e.target.value)}
-            className={styles.inputField}
-            required
-          />
-        </div>
-
-        <div>
-          <label className={styles.inputLabel}>Email *</label>
-          <input
-            type="email"
-            value={email}
-            onChange={(e) => setEmail(e.target.value)}
-            className={styles.inputField}
-            required
-          />
-        </div>
-
-        <div>
-          <label className={styles.inputLabel}>Password *</label>
-          <input
-            type="password"
-            value={password}
-            onChange={(e) => setPassword(e.target.value)}
-            className={styles.inputField}
-            required
-          />
-        </div>
-
-        <div>
-          <label className={styles.inputLabel}>Confirm Password *</label>
-          <input
-            type="password"
-            value={password2}
-            onChange={(e) => setPassword2(e.target.value)}
-            className={styles.inputField}
-            required
-          />
-        </div>
-
-        {/* Display error message */}
-        {error && (
-          <p style={{ color: "red", fontSize: "0.9em", marginTop: -5 }}>
-            {error}
-          </p>
-        )}
-
-        <button type="submit" className={`${styles.button} ${styles.buttonPrimary}`} style={{ marginTop: 10, width: "100%" }}>
-          Register
-        </button>
->>>>>>> c6b80670
       </form>
 
       <Spacer marginTop="lg">
